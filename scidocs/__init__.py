from scidocs.classification import get_mag_mesh_metrics
from scidocs.user_activity_and_citations import get_view_cite_read_metrics
from scidocs.recomm_click_eval import get_recomm_metrics


def get_scidocs_metrics(data_paths,
                        classification_embeddings_path,
                        user_activity_and_citations_embeddings_path,
                        recomm_embeddings_path,
                        mag_mesh_val_or_test='test',
                        n_jobs=-1,
                        cuda_device=-1):
    """[summary]

    Arguments:
        data_paths {scidocs.DataPaths} -- A DataPaths objects that points to 
                                          all of the SciDocs files
        classification_embeddings_path {str} -- Path to the embeddings jsonl 
                                                for MAG and MeSH tasks
        user_activity_and_citations_embeddings_path {str} -- Path to the embeddings jsonl
                                                             for cocite, cite, coread, coview
        recomm_embeddings_path {str} -- Path to the embeddings jsonl for the recomm task
        n_jobs -- number of parallel jobs for classification related tasks (-1 to use all cpus)
        cuda_device -- cuda device for the recommender model

    Keyword Arguments:
        mag_mesh_val_or_test {str} -- Whether to return metrics on validation 
                                      set (to tune hyperparams) or the test set 
                                      which is what's reported in SPECTER paper
                                      (default: 'test')
        cuda_device {int} -- For the recomm pytorch model -> which cuda device to use(default: -1)

    Returns:
        scidocs_metrics {dict} -- SciDocs metrics for all tasks
    """
    
<<<<<<< HEAD
    metrics = {}
    metrics.update(get_mag_mesh_metrics(data_paths, classification_embeddings_path, n_jobs=n_jobs))
    metrics.update(get_view_cite_read_metrics(data_paths, user_activity_and_citations_embeddings_path))
    metrics.update(get_recomm_metrics(data_paths, recomm_embeddings_path, cuda_device=cuda_device))
=======
    scidocs_metrics = {}
    scidocs_metrics.update(get_mag_mesh_metrics(data_paths, classification_embeddings_path))
    scidocs_metrics.update(get_view_cite_read_metrics(data_paths, user_activity_and_citations_embeddings_path))
    scidocs_metrics.update(get_recomm_metrics(data_paths, get_recomm_metrics))
>>>>>>> e871dac7
    
    return scidocs_metrics<|MERGE_RESOLUTION|>--- conflicted
+++ resolved
@@ -34,16 +34,9 @@
         scidocs_metrics {dict} -- SciDocs metrics for all tasks
     """
     
-<<<<<<< HEAD
-    metrics = {}
-    metrics.update(get_mag_mesh_metrics(data_paths, classification_embeddings_path, n_jobs=n_jobs))
-    metrics.update(get_view_cite_read_metrics(data_paths, user_activity_and_citations_embeddings_path))
-    metrics.update(get_recomm_metrics(data_paths, recomm_embeddings_path, cuda_device=cuda_device))
-=======
     scidocs_metrics = {}
     scidocs_metrics.update(get_mag_mesh_metrics(data_paths, classification_embeddings_path))
     scidocs_metrics.update(get_view_cite_read_metrics(data_paths, user_activity_and_citations_embeddings_path))
     scidocs_metrics.update(get_recomm_metrics(data_paths, get_recomm_metrics))
->>>>>>> e871dac7
     
     return scidocs_metrics